package nntppool

import (
	"context"
	"errors"
	"fmt"
	"log/slog"
	"net"
	"net/textproto"
	"slices"
	"strings"
	"time"

	"github.com/hashicorp/go-multierror"
	"github.com/jackc/puddle/v2"
	"github.com/javi11/nntpcli"
)

func joinGroup(c nntpcli.Connection, groups []string) error {
	var err error

	for _, g := range groups {
		if err = c.JoinGroup(g); err == nil {
			return nil
		}
	}

	return err
}
func getPoolsWithLease(
	p []UsenetProviderConfig,
	nttpCli nntpcli.Client,
	log Logger,
	defaultLease time.Duration,
	metrics *PoolMetrics,
) ([]*providerPool, error) {
	pSlice := make([]*providerPool, 0)

	for _, provider := range p {
		pools, err := puddle.NewPool(
			&puddle.Config[*internalConnection]{
				Constructor: func(ctx context.Context) (*internalConnection, error) {
					nntpCon, err := dialNNTP(
						ctx,
						nttpCli,
						provider,
						log,
					)
					if err != nil {
						return nil, err
					}

					// Record connection creation
					if metrics != nil {
						metrics.RecordConnectionCreated()
					}

					return &internalConnection{
						nntp:                 nntpCon,
						provider:             provider,
						leaseExpiry:          time.Now().Add(defaultLease),
						markedForReplacement: false,
					}, nil
				},
				Destructor: func(value *internalConnection) {
					err := value.nntp.Close()
					if err != nil {
						log.Debug(fmt.Sprintf("error closing connection: %v", err))
					}

					// Record connection destruction
					if metrics != nil {
						metrics.RecordConnectionDestroyed()
					}
				},
				MaxSize: int32(provider.MaxConnections),
			},
		)
		if err != nil {
			return nil, err
		}

		pSlice = append(pSlice, &providerPool{
			connectionPool: pools,
			provider:       provider,
			state:          ProviderStateActive,
		})
	}

	return pSlice, nil
}

func verifyProviders(pools []*providerPool, log Logger) error {
	ctx, cancel := context.WithTimeout(context.Background(), 60*time.Second)
	defer cancel()

	wg := multierror.Group{}
	var offlineProviders []string

	for _, pool := range pools {
		poolCopy := pool // Capture the loop variable
		wg.Go(func() error {
			c, err := poolCopy.connectionPool.Acquire(ctx)
			if err != nil {
				log.Warn(fmt.Sprintf("failed to verify provider %s, marking as offline: %v", poolCopy.provider.Host, err))

				// Determine if this is an authentication error
				if isAuthenticationError(err) {
					poolCopy.SetState(ProviderStateAuthenticationFailed)
					log.Error(fmt.Sprintf("authentication failed for provider %s", poolCopy.provider.Host))
				} else {
					poolCopy.SetState(ProviderStateOffline)
				}

				poolCopy.SetConnectionAttempt(err)
				offlineProviders = append(offlineProviders, poolCopy.provider.Host)

				return nil
			}

			defer c.Release()
<<<<<<< HEAD

			if len(poolCopy.provider.VerifyCapabilities) > 0 {
				conn := c.Value()
				caps, _ := conn.nntp.Capabilities()

				log.Info(fmt.Sprintf("capabilities for provider %s: %v", poolCopy.provider.Host, caps))

=======
			conn := c.Value()

			if len(poolCopy.provider.VerifyCapabilities) > 0 {
				caps, _ := conn.nntp.Capabilities()

				log.Info(fmt.Sprintf("capabilities for provider %s: %v", poolCopy.provider.Host, caps))

>>>>>>> 66ff8372
				for _, cap := range poolCopy.provider.VerifyCapabilities {
					if !slices.Contains(caps, cap) {
						err := fmt.Errorf("provider %s does not support capability %s", poolCopy.provider.Host, cap)
						log.Warn(fmt.Sprintf("capability check failed for provider %s, marking as offline: %v", poolCopy.provider.Host, err))
						poolCopy.SetState(ProviderStateOffline)
						poolCopy.SetConnectionAttempt(err)
						offlineProviders = append(offlineProviders, poolCopy.provider.Host)

						return nil
					}
				}
			}

			// Mark as successfully connected
			poolCopy.SetConnectionAttempt(nil)
			poolCopy.SetState(ProviderStateActive)

			log.Info(fmt.Sprintf("provider %s verified successfully", poolCopy.provider.Host))

			return nil
		})
	}

	err := wg.Wait().ErrorOrNil()

	if len(offlineProviders) > 0 {
		log.Info(fmt.Sprintf("pool created with %d offline providers: %v", len(offlineProviders), offlineProviders))
	}

	return err
}

// isAuthenticationError checks if the error is related to authentication failure
func isAuthenticationError(err error) bool {
	if err == nil {
		return false
	}

	errStr := strings.ToLower(err.Error())

	// Check for common authentication error messages
	if strings.Contains(errStr, "authentication") ||
		strings.Contains(errStr, "unauthorized") ||
		strings.Contains(errStr, "invalid username") ||
		strings.Contains(errStr, "invalid password") ||
		strings.Contains(errStr, "wrong username") ||
		strings.Contains(errStr, "wrong password") ||
		strings.Contains(errStr, "bad username") ||
		strings.Contains(errStr, "bad password") ||
		strings.Contains(errStr, "login failed") ||
		strings.Contains(errStr, "access denied") {
		return true
	}

	// Check for NNTP error codes related to authentication
	var nntpErr *textproto.Error
	if errors.As(err, &nntpErr) {
		// 401 Authentication Required, 403 Forbidden, 480 Authentication Failed
		return nntpErr.Code == AuthenticationRequiredCode ||
			nntpErr.Code == AuthenticationFailedCode ||
			nntpErr.Code == InvalidUsernamePasswordCode
	}

	return false
}

// TestProviderConnectivity tests connectivity to a provider without requiring a pool
// This is a standalone utility function that can be used independently
// If client is nil, a default NNTP client will be created
func TestProviderConnectivity(ctx context.Context, config UsenetProviderConfig, logger Logger, client nntpcli.Client) error {
	if client == nil {
		client = nntpcli.New()
	}

	if logger == nil {
		logger = slog.Default()
	}

	logger.Debug(fmt.Sprintf("testing connectivity to provider %s:%d", config.Host, config.Port))

	// Create connection using the same dialNNTP function used internally
	conn, err := dialNNTP(ctx, client, config, logger)
	if err != nil {
		if isAuthenticationError(err) {
			return fmt.Errorf("authentication failed for provider %s: %w", config.Host, err)
		}
		return fmt.Errorf("failed to connect to provider %s: %w", config.Host, err)
	}
	defer func() {
		_ = conn.Close()
	}()

	// Verify required capabilities if specified
	if len(config.VerifyCapabilities) > 0 {
		// Test the connection by getting capabilities
		caps, err := conn.Capabilities()
		if err != nil {
			if isAuthenticationError(err) {
				return fmt.Errorf("authentication failed during capabilities check for provider %s: %w", config.Host, err)
			}
			return fmt.Errorf("failed to get capabilities from provider %s: %w", config.Host, err)
		}

		logger.Debug(fmt.Sprintf("capabilities for provider %s: %v", config.Host, caps))

		for _, requiredCap := range config.VerifyCapabilities {
			if !slices.Contains(caps, requiredCap) {
				return fmt.Errorf("provider %s does not support required capability %s", config.Host, requiredCap)
			}
		}
	}

	logger.Info(fmt.Sprintf("connectivity test successful for provider %s", config.Host))
	return nil
}

func dialNNTP(
	ctx context.Context,
	cli nntpcli.Client,
	p UsenetProviderConfig,
	log Logger,
) (nntpcli.Connection, error) {
	var (
		c   nntpcli.Connection
		err error
	)

	log.Debug(fmt.Sprintf("connecting to %s:%v", p.Host, p.Port))

	ttl := time.Duration(p.MaxConnectionTTLInSeconds) * time.Second

	if p.TLS {
		c, err = cli.DialTLS(
			ctx,
			p.Host,
			p.Port,
			p.InsecureSSL,
			nntpcli.DialConfig{
				KeepAliveTime: ttl,
			},
		)
		if err != nil {
			var netErr net.Error

			if errors.As(err, &netErr) && netErr.Timeout() {
				log.Error(fmt.Sprintf("timeout connecting to %s:%v, retrying", p.Host, p.Port), "error", netErr)
			}

			return nil, fmt.Errorf("error dialing to %v/%v TLS: %w", p.Host, p.Username, err)
		}
	} else {
		var err error

		c, err = cli.Dial(
			ctx,
			p.Host,
			p.Port,
			nntpcli.DialConfig{
				KeepAliveTime: ttl,
			},
		)
		if err != nil {
			var netErr net.Error

			if errors.As(err, &netErr) && netErr.Timeout() {
				log.Error(fmt.Sprintf("timeout connecting to %s:%v, retrying", p.Host, p.Port), "error", netErr)
			}

			return nil, fmt.Errorf("error dialing to %v/%v: %w", p.Host, p.Username, err)
		}
	}

	if p.Username != "" && p.Password != "" {
		if err := c.Authenticate(p.Username, p.Password); err != nil {
			return nil, fmt.Errorf("error authenticating to %v/%v: %w", p.Host, p.Username, err)
		}
	}

	return c, nil
}<|MERGE_RESOLUTION|>--- conflicted
+++ resolved
@@ -119,7 +119,6 @@
 			}
 
 			defer c.Release()
-<<<<<<< HEAD
 
 			if len(poolCopy.provider.VerifyCapabilities) > 0 {
 				conn := c.Value()
@@ -127,15 +126,6 @@
 
 				log.Info(fmt.Sprintf("capabilities for provider %s: %v", poolCopy.provider.Host, caps))
 
-=======
-			conn := c.Value()
-
-			if len(poolCopy.provider.VerifyCapabilities) > 0 {
-				caps, _ := conn.nntp.Capabilities()
-
-				log.Info(fmt.Sprintf("capabilities for provider %s: %v", poolCopy.provider.Host, caps))
-
->>>>>>> 66ff8372
 				for _, cap := range poolCopy.provider.VerifyCapabilities {
 					if !slices.Contains(caps, cap) {
 						err := fmt.Errorf("provider %s does not support capability %s", poolCopy.provider.Host, cap)
